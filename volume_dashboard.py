--- conflicted
+++ resolved
@@ -40,11 +40,7 @@
 
 HEADERS = {"x-cg-pro-api-key": API_KEY}
 MIN_MARKET_CAP = 300_000_000  # $300M
-<<<<<<< HEAD
-IGNORE_SYMBOLS = {"SUSDS","USR","EETH","BUSD","MSOL","XSOLVBTC","USDT", "FDUSD", "USDC", "WBTC", "WETH", "USDD", "LBTC", "TBTC", "USDT0", "SOLVBTC", "CLBTC"}
-=======
-IGNORE_SYMBOLS = {"EETH","BTC.B","BUSD","MSOL","XSOLVBTC","USDT", "FDUSD", "USDC", "WBTC", "WETH", "USDD", "LBTC", "TBTC", "USDT0", "SOLVBTC", "CLBTC"}
->>>>>>> cc32d59d
+IGNORE_SYMBOLS = {"SUSDS","USR","EETH","BTC.B","BUSD","MSOL","XSOLVBTC","USDT", "FDUSD", "USDC", "WBTC", "WETH", "USDD", "LBTC", "TBTC", "USDT0", "SOLVBTC", "CLBTC"}
 MAX_RETRIES = 3
 RETRY_DELAY = 1  # seconds
 TIMEOUT = aiohttp.ClientTimeout(total=30)  # 30 seconds timeout
